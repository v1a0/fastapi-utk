# FastAPI Ultimate Toolkit

The most useful tools for any FastAPI project

<img width="400" src="https://raw.githubusercontent.com/v1a0/fastapi-utk/main/docs/images/logo.png" />

## Installation

```shell
pip install fastapi-utk
```

## Features

- Api
    - Pagination
        - Pagination
        - PaginationConfig
        - Paginator
        - Paginated
    - Sorting
        - Sorting
        - SortingOption
        - SortingConfig
    - Middlewares
        - CamelCaseQueryParamsMiddleware
    - OpenAPI
        - translate_query_params_snake_to_camel
- Utils
    - NotSet

# Use cases

[>>> CLICK THE LINK TO SEE EXAMPLE PROJECT <<<](./example)

## Pagination

### Example

```python
import typing as tp
from fastapi_utk import Paginated, Pagination, Paginator

from my_app import router
from my_app.response_models import User

pagination = Pagination()


@router.get("/users")
def get_users(
        paginator: tp.Annotated[Paginator, pagination.Depends()],
) -> Paginated[User]:
    total, users = get_users_from_db(..., limit=paginator.limit, offset=paginator.offset)

    return paginator(
        [
            User(
                id=user.id,
                age=user.age,
                name=user.name,
            )
            for user in users
        ],
        total=total,
    )
```

### Response

<img width="400" src="https://raw.githubusercontent.com/v1a0/fastapi-utk/refs/heads/main/docs/images/img-2.jpg" />

### Schema

<img width="400" src="https://raw.githubusercontent.com/v1a0/fastapi-utk/refs/heads/main/docs/images/img-1.jpg" />


### Extra

```python
import typing as tp
from fastapi_utk import Paginated, Pagination, Paginator

# Use Pagination class to specify global pagination configuration
pagination = Pagination()


# If for some routes you need non-default configuration, set it right in depends
<<<<<<< HEAD
@router.get("foos")
=======
@router.get("/foo")
>>>>>>> 802ad44e
def foo(
        paginator: tp.Annotated[
            Paginator,
            pagination.Depends(
                default_page=1,  # default page number if query param is not set
                default_page_size=10,  # default page size if query param is not set
                max_page_size=100,  # maximum page size
                url_page_query_param_name="fooPage",  # query param name to set a page number
                url_page_size_query_param_name="fooPageSize",
                # query param name to set page size, set `None` to disable this option
            )
        ]
) -> Paginated[MyModel]:  # use Paginated[...] to warp collection response 
    # ...

    return paginator(..., total=...)  # total is used to calculate amount of pages

<<<<<<< HEAD
# /users?fooPage=1&fooPageSize=100
```


=======
# /foo?fooPage=1&fooPageSize=100
```

>>>>>>> 802ad44e
----------------------------

## Sorting

### Example

```python
import typing as tp
from fastapi_utk import Sorting, SortingOption

from my_app import router
from my_app.response_models import User

sorting = Sorting()


@router.get("/users")
def get_users(
        sort_by: tp.Annotated[
            list[SortingOption],
            sorting.Depends(
                choices=["age", "name"],
                default=["-age"]
            )
        ],
) -> list[User]:
    total, users = get_users_from_db(..., _sort_by=sort_by)

    return [
        User(
            id=user.id,
            age=user.age,
            name=user.name,
        )
        for user in users
    ]
```

<<<<<<< HEAD
=======
### Extra

```python
import typing as tp
from fastapi_utk import Sorting, SortingOption

# Use Sorting class to specify global pagination configuration
sorting = Sorting()


# If for some routes you need non-default configuration, set it right in depends
@router.get("/foo")
def foo(
        sort_by: tp.Annotated[
            list[SortingOption],
            sorting.Depends(
                choices=["bar", "baz_baz", "pop"],  # allowed sorting keys
                default=["-bar"],  # default sorting 
                delimiter=",",  # sorting keys delimiter
                url_query_param_name="sort"  # query param name to set sorting
            )
        ],
) -> ...:
    pritn(sort_by)
    # [
    #     SortingOption(field="baz", is_desc=False),
    #     SortingOption(field="baz_baz", is_desc=True),
    # ]

    
# /foo?sort=baz,-barBaz

```
>>>>>>> 802ad44e

----------------------------<|MERGE_RESOLUTION|>--- conflicted
+++ resolved
@@ -74,7 +74,6 @@
 
 <img width="400" src="https://raw.githubusercontent.com/v1a0/fastapi-utk/refs/heads/main/docs/images/img-1.jpg" />
 
-
 ### Extra
 
 ```python
@@ -86,11 +85,7 @@
 
 
 # If for some routes you need non-default configuration, set it right in depends
-<<<<<<< HEAD
-@router.get("foos")
-=======
 @router.get("/foo")
->>>>>>> 802ad44e
 def foo(
         paginator: tp.Annotated[
             Paginator,
@@ -108,16 +103,9 @@
 
     return paginator(..., total=...)  # total is used to calculate amount of pages
 
-<<<<<<< HEAD
-# /users?fooPage=1&fooPageSize=100
-```
-
-
-=======
 # /foo?fooPage=1&fooPageSize=100
 ```
 
->>>>>>> 802ad44e
 ----------------------------
 
 ## Sorting
@@ -156,8 +144,6 @@
     ]
 ```
 
-<<<<<<< HEAD
-=======
 ### Extra
 
 ```python
@@ -191,6 +177,5 @@
 # /foo?sort=baz,-barBaz
 
 ```
->>>>>>> 802ad44e
 
 ----------------------------